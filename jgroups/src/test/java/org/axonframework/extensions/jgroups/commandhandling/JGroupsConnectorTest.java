--- conflicted
+++ resolved
@@ -546,7 +546,13 @@
     }
 
     @Test
-<<<<<<< HEAD
+    public void testLocalSegmentReturnsExpectedCommandBus() {
+        Optional<CommandBus> result = connector1.localSegment();
+        assertTrue(result.isPresent());
+        assertEquals(mockCommandBus1, result.get());
+    }
+
+    @Test
     public void testStopSendingCommands() throws Exception {
         connector1.connect();
         connector1.awaitJoined(10, TimeUnit.SECONDS);
@@ -573,12 +579,6 @@
         } catch (ShutdownInProgressException e) {
             // expected
         }
-=======
-    public void testLocalSegmentReturnsExpectedCommandBus() {
-        Optional<CommandBus> result = connector1.localSegment();
-        assertTrue(result.isPresent());
-        assertEquals(mockCommandBus1, result.get());
->>>>>>> 35159471
     }
 
     private static class CountingCommandHandler implements MessageHandler<CommandMessage<?>> {
